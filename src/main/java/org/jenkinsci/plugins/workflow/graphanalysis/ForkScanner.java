--- conflicted
+++ resolved
@@ -126,10 +126,7 @@
         myNext = null;
     }
 
-<<<<<<< HEAD
-    /** If true, we are walking from the flow end node and have a complete view of the flow
-     *  Needed because there are implications when not walking from a finished flow (blocks without a {@link BlockEndNode})*/
-=======
+    
     // A bit of a dirty hack, but it works around the fact that we need trivial access to classes from workflow-cps
     // For this and only this test. So, we load them from a context that is aware of them.
     // Ex: workflow-cps can automatically set this correctly. Not perfectly graceful but it works.
@@ -150,8 +147,8 @@
         return f != null && f instanceof BlockEndNode && (f.getParents().size()>1 || isParallelStart(((BlockEndNode) f).getStartNode()));
     }
 
-    /** If true, we are walking from the flow end node and have a complete view of the flow */
->>>>>>> cf4d5acb
+    /** If true, we are walking from the flow end node and have a complete view of the flow
+     *  Needed because there are implications when not walking from a finished flow (blocks without a {@link BlockEndNode})*/
     public boolean isWalkingFromFinish() {
         return walkingFromFinish;
     }
