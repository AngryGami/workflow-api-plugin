<?xml version="1.0" encoding="UTF-8"?>
<!--
  ~ The MIT License
  ~
  ~ Copyright (c) 2013-2014, CloudBees, Inc.
  ~
  ~ Permission is hereby granted, free of charge, to any person obtaining a copy
  ~ of this software and associated documentation files (the "Software"), to deal
  ~ in the Software without restriction, including without limitation the rights
  ~ to use, copy, modify, merge, publish, distribute, sublicense, and/or sell
  ~ copies of the Software, and to permit persons to whom the Software is
  ~ furnished to do so, subject to the following conditions:
  ~
  ~ The above copyright notice and this permission notice shall be included in
  ~ all copies or substantial portions of the Software.
  ~
  ~ THE SOFTWARE IS PROVIDED "AS IS", WITHOUT WARRANTY OF ANY KIND, EXPRESS OR
  ~ IMPLIED, INCLUDING BUT NOT LIMITED TO THE WARRANTIES OF MERCHANTABILITY,
  ~ FITNESS FOR A PARTICULAR PURPOSE AND NONINFRINGEMENT. IN NO EVENT SHALL THE
  ~ AUTHORS OR COPYRIGHT HOLDERS BE LIABLE FOR ANY CLAIM, DAMAGES OR OTHER
  ~ LIABILITY, WHETHER IN AN ACTION OF CONTRACT, TORT OR OTHERWISE, ARISING FROM,
  ~ OUT OF OR IN CONNECTION WITH THE SOFTWARE OR THE USE OR OTHER DEALINGS IN
  ~ THE SOFTWARE.
  -->

<project xmlns="http://maven.apache.org/POM/4.0.0" xmlns:xsi="http://www.w3.org/2001/XMLSchema-instance" xsi:schemaLocation="http://maven.apache.org/POM/4.0.0 http://maven.apache.org/xsd/maven-4.0.0.xsd">
    <modelVersion>4.0.0</modelVersion>
    <parent>
        <groupId>org.jenkins-ci.plugins</groupId>
        <artifactId>plugin</artifactId>
        <version>3.2</version>
        <relativePath />
    </parent>
    <groupId>org.jenkins-ci.plugins.workflow</groupId>
    <artifactId>workflow-api</artifactId>
<<<<<<< HEAD
    <!-- Temp version to separate these changes, will be reverted before merge -->
    <version>2.23-durability-v3-SNAPSHOT</version>
=======
    <version>2.25-SNAPSHOT</version>
>>>>>>> bbab9280
    <packaging>hpi</packaging>
    <name>Pipeline: API</name>
    <url>https://wiki.jenkins.io/display/JENKINS/Pipeline+API+Plugin</url>
    <licenses>
        <license>
            <name>MIT License</name>
            <url>https://opensource.org/licenses/MIT</url>
        </license>
    </licenses>
    <scm>
        <connection>scm:git:git://github.com/jenkinsci/${project.artifactId}-plugin.git</connection>
        <developerConnection>scm:git:git@github.com:jenkinsci/${project.artifactId}-plugin.git</developerConnection>
        <url>https://github.com/jenkinsci/${project.artifactId}-plugin</url>
        <tag>HEAD</tag>
    </scm>
    <repositories>
        <repository>
            <id>repo.jenkins-ci.org</id>
            <url>https://repo.jenkins-ci.org/public/</url>
        </repository>
    </repositories>
    <pluginRepositories>
        <pluginRepository>
            <id>repo.jenkins-ci.org</id>
            <url>https://repo.jenkins-ci.org/public/</url>
        </pluginRepository>
    </pluginRepositories>
    <properties>
        <jenkins.version>2.7.3</jenkins.version>
        <java.level>7</java.level>
        <no-test-jar>false</no-test-jar>
        <workflow-support-plugin.version>2.14</workflow-support-plugin.version>
    </properties>
    <dependencies>
        <dependency>
            <groupId>org.jenkins-ci.plugins.workflow</groupId>
            <artifactId>workflow-step-api</artifactId>
            <version>2.10</version>
        </dependency>
        <dependency>
            <groupId>org.jenkins-ci.plugins</groupId>
            <artifactId>scm-api</artifactId>
            <version>2.0.8</version>
        </dependency>
        <dependency>
            <groupId>org.jenkins-ci.plugins.workflow</groupId>
            <artifactId>workflow-support</artifactId>
            <version>${workflow-support-plugin.version}</version>
            <scope>test</scope>
        </dependency>
        <dependency>
            <groupId>org.jenkins-ci.plugins.workflow</groupId>
            <artifactId>workflow-job</artifactId>
            <version>2.11.1</version>
            <scope>test</scope>
        </dependency>
        <dependency>
            <groupId>org.jenkins-ci.plugins.workflow</groupId>
            <artifactId>workflow-cps</artifactId>
            <version>2.33</version>
            <scope>test</scope>
        </dependency>
        <dependency>
            <groupId>org.jenkins-ci.plugins.workflow</groupId>
            <artifactId>workflow-basic-steps</artifactId>
            <version>2.3</version>
            <scope>test</scope>
        </dependency>
        <dependency>  <!-- For Semaphore step -->
            <groupId>org.jenkins-ci.plugins.workflow</groupId>
            <artifactId>workflow-support</artifactId>
            <version>${workflow-support-plugin.version}</version>
            <classifier>tests</classifier>
            <scope>test</scope>
        </dependency>
        <dependency>
            <groupId>org.jenkins-ci.plugins.workflow</groupId>
            <artifactId>workflow-scm-step</artifactId>
            <version>2.4</version>
            <scope>test</scope>
        </dependency>
        <dependency>
            <groupId>org.jenkins-ci.plugins.workflow</groupId>
            <artifactId>workflow-durable-task-step</artifactId>
            <version>2.8</version>
            <scope>test</scope>
        </dependency>
        <dependency>
            <groupId>org.jenkins-ci.plugins</groupId>
            <artifactId>script-security</artifactId>
            <version>1.27</version>
            <scope>test</scope>
        </dependency>
        <dependency>
            <groupId>org.jenkins-ci.plugins</groupId>
            <artifactId>pipeline-stage-step</artifactId>
            <version>2.2</version>
            <scope>test</scope>
        </dependency>
        <dependency>
            <groupId>org.jenkins-ci.plugins</groupId>
            <artifactId>structs</artifactId>
            <version>1.7</version>
        </dependency>
    </dependencies>
</project><|MERGE_RESOLUTION|>--- conflicted
+++ resolved
@@ -33,12 +33,7 @@
     </parent>
     <groupId>org.jenkins-ci.plugins.workflow</groupId>
     <artifactId>workflow-api</artifactId>
-<<<<<<< HEAD
-    <!-- Temp version to separate these changes, will be reverted before merge -->
-    <version>2.23-durability-v3-SNAPSHOT</version>
-=======
-    <version>2.25-SNAPSHOT</version>
->>>>>>> bbab9280
+    <version>2.25-durability-v3-SNAPSHOT</version>
     <packaging>hpi</packaging>
     <name>Pipeline: API</name>
     <url>https://wiki.jenkins.io/display/JENKINS/Pipeline+API+Plugin</url>
