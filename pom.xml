--- conflicted
+++ resolved
@@ -85,10 +85,6 @@
         <dependency>
             <groupId>org.jenkins-ci.plugins.workflow</groupId>
             <artifactId>workflow-step-api</artifactId>
-<<<<<<< HEAD
-            <version>2.20</version>
-=======
->>>>>>> 61ef214d
         </dependency>
         <dependency>
             <groupId>org.jenkins-ci.plugins</groupId>
@@ -117,40 +113,11 @@
             <scope>test</scope>
         </dependency>
         <dependency>
-<<<<<<< HEAD
-            <groupId>org.jenkins-ci.plugins.workflow</groupId>
-            <artifactId>workflow-scm-step</artifactId>
-            <version>2.4</version>
-            <scope>test</scope>
-        </dependency>
-        <dependency>
-            <groupId>org.jenkins-ci.plugins.workflow</groupId>
-            <artifactId>workflow-durable-task-step</artifactId>
-            <version>2.22</version>
-            <scope>test</scope>
-        </dependency>
-        <dependency>
-            <groupId>org.jenkins-ci.plugins</groupId>
-            <artifactId>script-security</artifactId>
-            <version>1.62</version>
-            <scope>test</scope>
-        </dependency>
-        <dependency>
-=======
->>>>>>> 61ef214d
             <groupId>org.jenkins-ci.plugins</groupId>
             <artifactId>pipeline-stage-step</artifactId>
             <scope>test</scope>
         </dependency>
         <dependency>
-<<<<<<< HEAD
-            <groupId>org.jenkins-ci.plugins</groupId>
-            <artifactId>structs</artifactId>
-            <version>1.18</version>
-        </dependency>
-        <dependency>
-=======
->>>>>>> 61ef214d
             <groupId>org.jenkins-ci.test</groupId>
             <artifactId>docker-fixtures</artifactId>
             <version>1.11</version>
