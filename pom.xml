--- conflicted
+++ resolved
@@ -28,13 +28,8 @@
     <parent>
         <groupId>org.jenkins-ci.plugins</groupId>
         <artifactId>plugin</artifactId>
-<<<<<<< HEAD
-        <version>2.19</version>
-        <relativePath/>
-=======
         <version>3.2</version>
         <relativePath />
->>>>>>> 1f5461aa
     </parent>
     <groupId>org.jenkins-ci.plugins.workflow</groupId>
     <artifactId>workflow-api</artifactId>
