--- conflicted
+++ resolved
@@ -33,12 +33,8 @@
     </parent>
     <groupId>org.jenkins-ci.plugins.workflow</groupId>
     <artifactId>workflow-api</artifactId>
-<<<<<<< HEAD
     <!-- Temporary version is only to allow building linked PRs from SNAPSHOT, to be changed before merge -->
-    <version>2.13-stepstorage-SNAPSHOT</version>
-=======
-    <version>2.14-SNAPSHOT</version>
->>>>>>> 03c18c83
+    <version>2.14-stepstorage-SNAPSHOT</version>
     <packaging>hpi</packaging>
     <name>Pipeline: API</name>
     <url>https://wiki.jenkins-ci.org/display/JENKINS/Pipeline+API+Plugin</url>
